--- conflicted
+++ resolved
@@ -39,14 +39,9 @@
     && mkdir -p $PRESTO_HOME/etc/data \
     && mkdir -p /usr/lib/presto/utils
 
-<<<<<<< HEAD
-
-ENV TZ=America/Bahia_Banderas
-=======
 # We set the timezone to America/Los_Angeles due to issue
 # detailed here : https://github.com/facebookincubator/velox/issues/8127
 ENV TZ=America/Los_Angeles
->>>>>>> 4e368496
 
 COPY scripts/etc/config.properties.example $PRESTO_HOME/etc/config.properties
 COPY scripts/etc/jvm.config.example $PRESTO_HOME/etc/jvm.config
